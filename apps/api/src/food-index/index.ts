--- conflicted
+++ resolved
@@ -1,13 +1,9 @@
 import { Worker } from 'node:worker_threads';
 
-<<<<<<< HEAD
 import { Op } from 'sequelize';
 
 import type { RecipeFood } from '@intake24/common/types/foods';
-import type { FoodHeader, FoodSearchResponse } from '@intake24/common/types/http';
-=======
 import type { FoodSearchResponse } from '@intake24/common/types/http';
->>>>>>> 565782bf
 import config from '@intake24/api/config';
 import { RecipeFoods, RecipeFoodsSteps, SynonymSet } from '@intake24/db/models';
 
@@ -22,6 +18,13 @@
   queryId: number;
   success: boolean;
   results: FoodSearchResponse;
+  error: Error;
+}
+
+interface RecipeFoodResponse {
+  specialQueryId: number;
+  success: boolean;
+  result: RecipeFood;
   error: Error;
 }
 
