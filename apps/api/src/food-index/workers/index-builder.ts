--- conflicted
+++ resolved
@@ -4,7 +4,7 @@
 
 import type { PhraseWithKey, RecipeFoodTuple } from '@intake24/api/food-index/phrase-index';
 import type { SearchQuery } from '@intake24/api/food-index/search-query';
-import type { FoodSearchResponse } from '@intake24/common/types/http';
+import type { FoodHeader, FoodSearchResponse } from '@intake24/common/types/http';
 import config from '@intake24/api/config/app';
 import LanguageBackends from '@intake24/api/food-index/language-backends';
 import { PhraseIndex } from '@intake24/api/food-index/phrase-index';
@@ -126,37 +126,21 @@
   return row.foodIndexLanguageBackendId;
 }
 
-<<<<<<< HEAD
 // Building index for each locale
-async function buildIndexForLocale(localeId: string): Promise<PhraseIndex<string>> {
-  const foodList = await FoodLocalList.findAll({ attributes: ['foodCode'], where: { localeId } });
-
-  const foodCodes = foodList.map((row) => row.foodCode);
-  const [localFoods, synonymSets, recipeFoodsSynomSet, languageBackendId, recipeFoodslist] =
-    await Promise.all([
-      FoodLocal.findAll({
-        where: { foodCode: foodCodes, localeId },
-        include: {
-          required: true,
-          association: 'main',
-          attributes: ['code'],
-          include: [{ association: 'parentCategories', where: { isHidden: false } }],
-        },
-      }),
-      getSynonymSets(localeId),
-      getRecipeFoodsSynomSets(localeId),
-      getLanguageBackendId(localeId),
-      getRecipeFoodsList(localeId),
-    ]);
-=======
 async function buildIndexForLocale(localeId: string): Promise<LocalFoodIndex> {
   const foodList = await FoodLocalList.findAll({ attributes: ['foodCode'], where: { localeId } });
 
   const foodCodes = foodList.map((row) => row.foodCode);
 
   // FIXME: requests should be limited to a constant amount of rows (paginated)
-
-  const [localFoods, localCategories, synonymSets, languageBackendId] = await Promise.all([
+  const [
+    localFoods,
+    localCategories,
+    synonymSets,
+    recipeFoodsSynomSet,
+    languageBackendId,
+    recipeFoodslist,
+  ] = await Promise.all([
     FoodLocal.findAll({
       where: { foodCode: foodCodes, localeId },
       include: {
@@ -177,9 +161,10 @@
       },
     }),
     getSynonymSets(localeId),
+    getRecipeFoodsSynomSets(localeId),
     getLanguageBackendId(localeId),
+    getRecipeFoodsList(localeId),
   ]);
->>>>>>> 565782bf
 
   const languageBackend = LanguageBackends[languageBackendId];
 
@@ -224,7 +209,6 @@
   };
 }
 
-<<<<<<< HEAD
 /**
  * Function for checking interpreted query against the Special Foods Set and returning the result
  * @param interpretedQuery {InterpretedPhrase} - interpreted query
@@ -239,7 +223,7 @@
   const localeIndex = foodIndex[query.localeId];
   if (!localeIndex)
     throw new NotFoundError(`Locale ${query.localeId} does not exist or is not enabled`);
-  const recipeFoodsTuples = localeIndex.recipeFoodsList;
+  const recipeFoodsTuples = localeIndex.foodIndex.recipeFoodsList;
   const recipeFoodHeaders: FoodHeader[] = [];
 
   // TODO: Optimise the performance of this function
@@ -250,7 +234,7 @@
         if (recipeFood[1].synonyms.has(interpretation.dictionaryWord) || asTypedExactMatch) {
           return recipeFoodHeaders.push({
             code: recipeFood[1].code,
-            description: recipeFood[1].description,
+            name: recipeFood[1].description,
           });
         }
       });
@@ -268,37 +252,32 @@
   return recipeFoodHeadersFiltered;
 }
 
-async function queryIndex(query: SearchQuery): Promise<FoodHeader[]> {
-=======
 async function queryIndex(query: SearchQuery): Promise<FoodSearchResponse> {
->>>>>>> 565782bf
   const localeIndex = foodIndex[query.localeId];
   if (!localeIndex)
     throw new NotFoundError(`Locale ${query.localeId} does not exist or is not enabled`);
 
-<<<<<<< HEAD
-  const interpreted = localeIndex.interpretPhrase(query.description, 'match-fewer', 'foods');
-  const interpretedRecipeFoods = localeIndex.interpretPhrase(
+  const foodInterpretation = localeIndex.foodIndex.interpretPhrase(
+    query.description,
+    'match-fewer',
+    'foods'
+  );
+  const foodInterpretedRecipeFoods = localeIndex.foodIndex.interpretPhrase(
     query.description,
     'match-fewer',
     'recipes'
   );
   let recipeFoodsHeaders: FoodHeader[] = [];
-  if (interpretedRecipeFoods.words.length > 0) {
-    recipeFoodsHeaders = await matchRecipeFoods(interpretedRecipeFoods, query);
-  }
-=======
-  const foodInterpretation = localeIndex.foodIndex.interpretPhrase(
-    query.description,
-    'match-fewer'
-  );
+  if (foodInterpretedRecipeFoods.words.length > 0) {
+    recipeFoodsHeaders = await matchRecipeFoods(foodInterpretedRecipeFoods, query);
+  }
   const foodResults = localeIndex.foodIndex.findMatches(foodInterpretation, 100, 100);
 
   const categoryInterpretation = localeIndex.categoryIndex.interpretPhrase(
     query.description,
-    'match-fewer'
-  );
->>>>>>> 565782bf
+    'match-fewer',
+    'categories'
+  );
 
   const categoryResults = localeIndex.categoryIndex.findMatches(categoryInterpretation, 100, 100);
 
