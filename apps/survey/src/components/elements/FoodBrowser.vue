--- conflicted
+++ resolved
@@ -29,6 +29,26 @@
             <v-card-actions>
               <v-btn large @click="browseCategory(retryCode, false)">Try again</v-btn>
             </v-card-actions>
+          </v-card>
+          <v-card v-if="recipeBuilderToggle" flat>
+            <v-card-text>
+              <v-btn
+                :block="isMobile"
+                :class="{ 'ml-2': !isMobile }"
+                color="secondary"
+                :disabled="!recipeBuilderToggle"
+                large
+                outlined
+                :v-model="recipeBuilderFood?.name"
+                @click.stop="recipeBuilder"
+              >
+                {{
+                  $t(`prompts.${type}.recipeBuilder.label`, {
+                    searchTerm: recipeBuilderFood?.name,
+                  })
+                }}
+              </v-btn>
+            </v-card-text>
           </v-card>
           <v-btn v-if="navigationHistory.length > 0" large text @click="navigateBack">
             <v-icon left>fas fa-turn-up fa-flip-horizontal</v-icon>
@@ -100,6 +120,7 @@
 import { VCard } from 'vuetify/lib';
 
 import type { Prompt } from '@intake24/common/prompts';
+import type { RecipeFood } from '@intake24/common/types';
 import type {
   CategoryContents,
   CategoryHeader,
@@ -151,11 +172,7 @@
     },
   },
 
-<<<<<<< HEAD
-  emits: ['food-selected', 'food-missing', 'recipe-builder'],
-=======
-  emits: ['food-selected', 'food-missing', 'input'],
->>>>>>> 565782bf
+  emits: ['food-selected', 'food-missing', 'recipe-builder', 'input'],
 
   setup(props, { emit }) {
     const { translatePrompt, type } = usePromptUtils(props);
@@ -257,6 +274,9 @@
 
     const requestInProgress = ref(true);
     const requestFailed = ref(false);
+    const recipeBuilderFood = ref<FoodHeader | null>(null);
+    const recipeFood = ref<RecipeFood | null>(null);
+    const recipeBuilderToggle = ref(false);
     const tab = ref(0);
 
     const browseRootCategory = () => {
@@ -291,10 +311,24 @@
       }
     };
 
+    const recipeBuilderDetected = async (recipeFood: FoodHeader) => {
+      requestInProgress.value = true;
+      try {
+        const recipefoodData = await foodsService.getRecipeFood(props.localeId, recipeFood.code);
+        console.log(`Got some Builder Food ${JSON.stringify(recipefoodData)}`);
+        recipeFood = recipefoodData;
+        recipeBuilderToggle.value = true;
+      } catch (e) {
+        requestFailed.value = true;
+      }
+      requestInProgress.value = false;
+    };
+
     const search = async () => {
       if (!props.parameters || !searchTerm.value) return;
 
       requestInProgress.value = true;
+      recipeBuilderToggle.value = false;
       searchResults.value = { foods: [], categories: [] };
       const { matchScoreWeight, rankingAlgorithm } = props.parameters;
 
@@ -305,7 +339,10 @@
           recipe: false,
           category: props.rootCategory,
         });
-
+        if (searchResults.value.foods[0].code.charAt(0) === '$') {
+          recipeBuilderFood.value = searchResults.value.foods.splice(0, 1)[0];
+          recipeBuilderDetected(recipeBuilderFood.value);
+        }
         requestFailed.value = false;
       } catch (e) {
         requestFailed.value = true;
@@ -328,9 +365,9 @@
       emit('food-missing', food);
     };
 
-    const recipeBuilder = (food: FoodHeader) => {
+    const recipeBuilder = () => {
       closeInDialog();
-      emit('recipe-builder', food);
+      emit('recipe-builder', recipeFood);
     };
 
     const navigateBack = () => {
@@ -400,6 +437,9 @@
       promptI18n,
       requestInProgress,
       requestFailed,
+      recipeBuilderFood,
+      recipeFood,
+      recipeBuilderToggle,
       tab,
       type,
       browseRootCategory,
@@ -408,13 +448,8 @@
       foodMissing,
       foodSelected,
       navigateBack,
-<<<<<<< HEAD
       recipeBuilder,
-      search,
-      searchCategory,
-=======
       searchTerm,
->>>>>>> 565782bf
       searchContents,
       searchRef,
       searchResults,
