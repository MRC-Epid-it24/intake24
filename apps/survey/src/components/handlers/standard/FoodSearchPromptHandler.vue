--- conflicted
+++ resolved
@@ -15,7 +15,7 @@
 import { computed, defineComponent, ref } from 'vue';
 
 import type { Prompts } from '@intake24/common/prompts';
-<<<<<<< HEAD
+import type { PromptSection } from '@intake24/common/surveys';
 import type {
   EncodedFood,
   FoodState,
@@ -23,10 +23,6 @@
   RecipeBuilder,
   RecipeFood,
 } from '@intake24/common/types';
-=======
-import type { PromptSection } from '@intake24/common/surveys';
-import type { EncodedFood, FoodState, MissingFood } from '@intake24/common/types';
->>>>>>> 565782bf
 import type { UserFoodData } from '@intake24/common/types/http';
 import { FoodSearchPrompt } from '@intake24/survey/components/prompts/standard';
 import { useSurvey } from '@intake24/survey/stores';
@@ -96,23 +92,11 @@
       discardedFoodName.value = null;
     }
 
-<<<<<<< HEAD
-    return {
-      food,
-      meal,
-      localeId,
-      foodData,
-      parameters,
-      searchTerm,
-      discardedFoodName,
-    };
-=======
     const action = (type: string, ...args: [id?: string, params?: object]) => {
       emit('action', type, ...args);
     };
 
     return { action, food, meal, localeId, foodData, parameters, searchTerm, discardedFoodName };
->>>>>>> 565782bf
   },
 
   methods: {
@@ -140,7 +124,7 @@
 
       this.replaceFood({ foodId: id, food: newState });
 
-      this.$emit('action', 'next');
+      this.action('next');
     },
 
     recipeBuilder(recipeFood: RecipeFood) {
@@ -166,7 +150,7 @@
 
       this.replaceFood({ foodId: id, food: newState });
 
-      this.action('next');
+      this.$emit('action', 'next');
     },
 
     commitAnswer() {
