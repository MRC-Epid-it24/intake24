--- conflicted
+++ resolved
@@ -20,11 +20,8 @@
   MealState,
   MealTime,
   MissingFood,
-<<<<<<< HEAD
   PromptAnswer,
   RecipeBuilder,
-=======
->>>>>>> 0c7b7472
   Selection,
   SurveyFlag,
   SurveyState as CurrentSurveyState,
