import { computed } from 'vue';

import type { EncodedFood, FoodState, RecipeBuilder } from '@intake24/common/types';
import { capitalize } from '@intake24/common/util';
import { useI18n } from '@intake24/i18n';

export type UseFoodUtilsProps<
  F extends FoodState | undefined,
  FP extends EncodedFood | RecipeBuilder | undefined,
> = {
  food?: F;
  parentFood?: FP;
};

<<<<<<< HEAD
export const useFoodUtils = <
  F extends FoodState | undefined,
  FP extends EncodedFood | RecipeBuilder | undefined,
>({ food, parentFood }: UseFoodUtilsProps<F, FP> = {}) => {
=======
export const useFoodUtils = <F extends FoodState | undefined, FP extends EncodedFood | undefined>(
  props: UseFoodUtilsProps<F, FP> = {}
) => {
>>>>>>> 04188a5f
  const { translate } = useI18n();

  const getFoodName = (foodState: FoodState) => {
    if (foodState.type === 'encoded-food') return translate(foodState.data.localName);
    if (foodState.type === 'missing-food')
      return capitalize(foodState.info?.name ?? foodState.searchTerm ?? '??');
    if (foodState.type === 'recipe-builder') return capitalize(foodState.description);

    return capitalize(foodState.description);
  };

  const foodName = computed(
    () =>
      (props.food ? getFoodName(props.food) : undefined) as F extends undefined ? undefined : string
  );
  const parentFoodName = computed(
    () =>
      (props.parentFood ? getFoodName(props.parentFood) : undefined) as FP extends undefined
        ? undefined
        : string
  );

  return {
    foodName,
    getFoodName,
    parentFoodName,
  };
};<|MERGE_RESOLUTION|>--- conflicted
+++ resolved
@@ -12,16 +12,12 @@
   parentFood?: FP;
 };
 
-<<<<<<< HEAD
 export const useFoodUtils = <
   F extends FoodState | undefined,
   FP extends EncodedFood | RecipeBuilder | undefined,
->({ food, parentFood }: UseFoodUtilsProps<F, FP> = {}) => {
-=======
-export const useFoodUtils = <F extends FoodState | undefined, FP extends EncodedFood | undefined>(
+>(
   props: UseFoodUtilsProps<F, FP> = {}
 ) => {
->>>>>>> 04188a5f
   const { translate } = useI18n();
 
   const getFoodName = (foodState: FoodState) => {
