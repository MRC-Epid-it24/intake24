import type { PromptSection } from '../surveys';
import type { Actions } from './actions';
import type { Condition } from './conditions';
import { type LocaleTranslation, type PortionSizeMethodId, portionSizeMethods } from '../types';

export type ListOption<T = string> = {
  id?: number;
  label: string;
  value: T;
};

export type LocaleOptionList<T = string> = {
  en: ListOption<T>[];
  [locale: string]: ListOption<T>[];
};

export type RadioOrientation = 'column' | 'row';

export const promptTypes = ['custom', 'standard', 'portion-size'] as const;
export type PromptType = (typeof promptTypes)[number];

export const customComponentTypes = [
  'info-prompt',
  'date-picker-prompt',
  'time-picker-prompt',
  'checkbox-list-prompt',
  'no-more-information-prompt',
  'radio-list-prompt',
  'textarea-prompt',
  'yes-no-prompt',
] as const;

export type CustomComponentType = (typeof customComponentTypes)[number];

export const standardComponentTypes = [
  'associated-foods-prompt',
  'edit-meal-prompt',
  'final-prompt',
  'food-search-prompt',
  'meal-add-prompt',
  'meal-gap-prompt',
  'meal-duration-prompt',
  'meal-time-prompt',
  'ready-meal-prompt',
  'redirect-prompt',
  'review-confirm-prompt',
  'same-as-before-prompt',
  'split-food-prompt',
  'submit-prompt',
] as const;

export type StandardComponentType = (typeof standardComponentTypes)[number];

<<<<<<< HEAD
export const portionSizeComponentTypes = [
  'as-served-prompt',
  'cereal-prompt',
  'direct-weight-prompt',
  'drink-scale-prompt',
  'guide-image-prompt',
  'milk-in-a-hot-drink-prompt',
  'milk-on-cereal-prompt',
  'missing-food-prompt',
  'parent-food-portion-prompt',
  'pizza-prompt',
  'portion-size-option-prompt',
  'recipe-builder-prompt',
  'standard-portion-prompt',
] as const;
=======
export type PortionSizeComponentType =
  | `${PortionSizeMethodId}-prompt`
  | 'missing-food-prompt'
  | 'portion-size-option-prompt';
>>>>>>> 0c7b7472

export const portionSizeComponentTypes = [
  ...portionSizeMethods,
  'missing-food',
  'portion-size-option',
].map((type) => `${type}-prompt`) as PortionSizeComponentType[];

export type ComponentType = CustomComponentType | StandardComponentType | PortionSizeComponentType;

export type PromptValidationProps = {
  validation: {
    required: boolean;
    message: LocaleTranslation;
  };
};

export type BasePrompt = {
  id: string;
  name: string;
  type: PromptType;
  i18n: Record<string, LocaleTranslation>;
  actions?: Actions;
  conditions: Condition[];
};

export type ValidatedPrompt = BasePrompt & PromptValidationProps;

export type BasePortionPrompt = BasePrompt & { badges: boolean };

export interface PromptWithSection extends BasePrompt {
  section: PromptSection;
}

export type ImageMap = {
  labels: boolean;
  pinchZoom: boolean;
};

export type LinkedQuantityCategory = {
  code: string;
  unit?: string;
};

export type Slider = {
  initial: number;
  min: number;
  max: number;
  step: number;
};

export type TimePicker = {
  format: 'ampm' | '24hr';
  allowedMinutes: 1 | 5 | 10 | 15 | 20 | 30;
};

export type Prompts = {
  // Custom
  'checkbox-list-prompt': ValidatedPrompt & {
    component: 'checkbox-list-prompt';
    options: LocaleOptionList;
    other: boolean;
  };
  'date-picker-prompt': ValidatedPrompt & { component: 'date-picker-prompt'; futureDates: boolean };
  'info-prompt': BasePrompt & { component: 'info-prompt' };
  'no-more-information-prompt': BasePrompt & { component: 'no-more-information-prompt' };
  'radio-list-prompt': ValidatedPrompt & {
    component: 'radio-list-prompt';
    options: LocaleOptionList;
    orientation: RadioOrientation;
    other: boolean;
  };
  'textarea-prompt': ValidatedPrompt & { component: 'textarea-prompt' };
  'time-picker-prompt': ValidatedPrompt &
    TimePicker & {
      component: 'time-picker-prompt';
    };
  'yes-no-prompt': BasePrompt & { component: 'yes-no-prompt' };
  // Portion size
  'as-served-prompt': BasePortionPrompt & {
    component: 'as-served-prompt';
    leftovers: boolean;
  };
  'cereal-prompt': BasePortionPrompt & {
    component: 'cereal-prompt';
    imageMap: ImageMap;
    leftovers: boolean;
  };
  'direct-weight-prompt': BasePortionPrompt & { component: 'direct-weight-prompt' };
  'drink-scale-prompt': BasePortionPrompt & {
    component: 'drink-scale-prompt';
    imageMap: ImageMap;
    leftovers: boolean;
    multiple: boolean | Slider;
  };
  'guide-image-prompt': BasePortionPrompt & {
    component: 'guide-image-prompt';
    imageMap: ImageMap;
    linkedQuantityCategories: LinkedQuantityCategory[];
  };
  'milk-in-a-hot-drink-prompt': BasePortionPrompt & {
    component: 'milk-in-a-hot-drink-prompt';
    orientation: RadioOrientation;
  };
  'milk-on-cereal-prompt': BasePortionPrompt & {
    component: 'milk-on-cereal-prompt';
    imageMap: ImageMap;
  };
  'missing-food-prompt': BasePortionPrompt & {
    component: 'missing-food-prompt';
  };
  'parent-food-portion-prompt': BasePortionPrompt & {
    component: 'parent-food-portion-prompt';
    orientation: RadioOrientation;
  };
  'pizza-prompt': BasePortionPrompt & {
    component: 'pizza-prompt';
    imageMap: ImageMap;
  };
  'portion-size-option-prompt': BasePortionPrompt & { component: 'portion-size-option-prompt' };
  'recipe-builder-prompt': BasePortionPrompt & {
    component: 'recipe-builder-prompt';
  };
  'standard-portion-prompt': BasePortionPrompt & { component: 'standard-portion-prompt' };
  // Standard
  'associated-foods-prompt': BasePrompt & {
    component: 'associated-foods-prompt';
    multiple: boolean;
  };
  'edit-meal-prompt': BasePrompt & { component: 'edit-meal-prompt'; separateDrinks: boolean };
  'final-prompt': BasePrompt & { component: 'final-prompt' };
  'food-search-prompt': BasePrompt & {
    component: 'food-search-prompt';
    allowBrowsing: boolean;
    dualLanguage: boolean;
  };
  'meal-add-prompt': BasePrompt & {
    component: 'meal-add-prompt';
    custom: boolean;
  };
  'meal-duration-prompt': BasePrompt &
    Slider & {
      component: 'meal-duration-prompt';
    };
  'meal-gap-prompt': BasePrompt & {
    component: 'meal-gap-prompt';
    gap: number;
    startTime: string;
    endTime: string;
  };
  'meal-time-prompt': BasePrompt &
    TimePicker & {
      component: 'meal-time-prompt';
    };
  'ready-meal-prompt': BasePrompt & { component: 'ready-meal-prompt' };
  'redirect-prompt': BasePrompt & {
    component: 'redirect-prompt';
    url: string | null;
    identifier: 'userId' | 'username' | 'urlAuthToken' | string | null;
    timer: number;
  };
  'review-confirm-prompt': BasePrompt & { component: 'review-confirm-prompt' };
  'same-as-before-prompt': BasePrompt & { component: 'same-as-before-prompt' };
  'split-food-prompt': BasePrompt & { component: 'split-food-prompt' };
  'submit-prompt': BasePrompt & { component: 'submit-prompt' };
};

export type Prompt = Prompts[keyof Prompts];<|MERGE_RESOLUTION|>--- conflicted
+++ resolved
@@ -51,28 +51,10 @@
 
 export type StandardComponentType = (typeof standardComponentTypes)[number];
 
-<<<<<<< HEAD
-export const portionSizeComponentTypes = [
-  'as-served-prompt',
-  'cereal-prompt',
-  'direct-weight-prompt',
-  'drink-scale-prompt',
-  'guide-image-prompt',
-  'milk-in-a-hot-drink-prompt',
-  'milk-on-cereal-prompt',
-  'missing-food-prompt',
-  'parent-food-portion-prompt',
-  'pizza-prompt',
-  'portion-size-option-prompt',
-  'recipe-builder-prompt',
-  'standard-portion-prompt',
-] as const;
-=======
 export type PortionSizeComponentType =
   | `${PortionSizeMethodId}-prompt`
   | 'missing-food-prompt'
   | 'portion-size-option-prompt';
->>>>>>> 0c7b7472
 
 export const portionSizeComponentTypes = [
   ...portionSizeMethods,
