--- conflicted
+++ resolved
@@ -2,14 +2,9 @@
   <prompt-layout :text="text" :description="description">
     <v-card-text>
       <v-row>
-<<<<<<< HEAD
         <v-col>
         <!-- <v-col 
           v-for="method in methods" 
-=======
-        <v-col
-          v-for="method in methods"
->>>>>>> 95d7f723
           :key="method.foodCode"
           :click="selectMethod(method.method)"
           :error="hasErrors"
@@ -30,11 +25,7 @@
 <script lang="ts">
 import Vue from 'vue';
 import merge from 'deepmerge';
-<<<<<<< HEAD
 import { PortionSizeOptionPromptProps } from '@common/types/promptProps';
-=======
-import { PortionSizeOptionPromptProps } from '@common/types';
->>>>>>> 95d7f723
 import { portionSizeOptionPromptProps } from '@common/prompts/promptDefaults';
 import BasePrompt, { Prompt } from './BasePrompt';
 
@@ -54,31 +45,7 @@
   data() {
     return {
       ...merge(portionSizeOptionPromptProps, this.props),
-<<<<<<< HEAD
       currentValue: 'ok', 
-=======
-      errors: [] as string[],
-      // Temporary until API exists
-      // TO DO structure data correctly
-      currentValue: null,
-      methods: [
-        {
-          method: 'as-served',
-          foodCode: 'ABC',
-          description: 'in straight cut chips',
-        },
-        {
-          method: 'as-served',
-          foodCode: 'ABD',
-          description: 'in thick cut chips',
-        },
-        {
-          method: 'as-served',
-          foodCode: 'ABE',
-          description: 'in crinkle cut chips',
-        },
-      ],
->>>>>>> 95d7f723
     };
   },
 
@@ -87,17 +54,10 @@
     //   this.errors = [];
     // },
 
-<<<<<<< HEAD
     // selectMethod(method: string) {
     //   this.currentValue = method;
     //   console.log(`Selected ${method} portion size estimation`)
     // },
-=======
-    selectMethod(method: string) {
-      this.currentValue = method;
-      console.log(`Selected ${method} portion size estimation`);
-    },
->>>>>>> 95d7f723
 
     onSubmit() {
       // TO DO implement validation - checking at least one method has been selected
