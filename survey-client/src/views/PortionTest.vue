--- conflicted
+++ resolved
@@ -31,11 +31,6 @@
         <asServedPrompt v-show="componentView == 1" :props="asServedProps"></asServedPrompt>
       </v-col>
     </v-row>
-    <!-- <v-row>
-      <v-col>
-        <testPrompt v-show="componentView == 2" :props="testPromptProps"></testPrompt>
-      </v-col>
-    </v-row> -->
   </v-container>
 </template>
 
@@ -46,7 +41,6 @@
 // import { PortionSizeOptionPromptProps } from '@common/types/promptProps';
 import portionSizeOptionPrompt from '@/components/prompts/PortionSizeOptionPrompt.vue';
 import asServedPrompt from '@/components/prompts/portion/AsServedPrompt.vue';
-// import testPrompt from '@/components/prompts/portion/TestPrompt.vue';
 
 export default Vue.extend({
   name: 'PortionTest',
@@ -55,10 +49,6 @@
   components: {
     portionSizeOptionPrompt,
     asServedPrompt,
-<<<<<<< HEAD
-    // testPrompt,
-=======
->>>>>>> 75719ac9
   },
 
   data() {
