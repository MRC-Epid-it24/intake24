import { Request, Response } from 'express';
<<<<<<< HEAD
import { IoC } from '@/ioc';
import { FoodDataEntryResponse } from '@common/types/http';
=======
import { FoodLocal, PortionSizeMethod, PortionSizeMethodParameter } from '@/db/models/foods';
import { NotFoundError } from '../errors';
>>>>>>> aef969af
import { Controller } from './controller';

type FoodData = {
  [key: string]: any; // FIXME: use more specific type
};

export type FoodController = Controller<
  'entry' | 'entryWithSource' | 'brands' | 'associatedFoods' | 'composition'
>;

export default ({ foodDataService }: IoC): FoodController => {
  const entry = async (req: Request, res: Response): Promise<void> => {
    const { code, localeId } = req.params;

    // 1.Food data (Food Local), portionSizeMethod and PortiobSizeMethod Parameters
<<<<<<< HEAD
    const food = await foodDataService.getFoodLocal(localeId, code);

    const result: FoodDataEntryResponse = {
      code: food.foodCode,
      localDescription: food.name,
      portionSizeMethods: food.portionSizeMethods ? food.portionSizeMethods : [],
      readyMealOption: false,
      sameAsBeforeOption: false,
      categories: [],
      associatedFoods: [],
      brands: [],
      caloriesPer100g: 0,
    };

    // 2. Food categories & parent categories
    result.categories = await foodDataService.getFoodCategories(code, true);

    // 3. Retrieving readyMealOption, sameAsBeforeOption (including traversing over parent categories)
    const foodAttributes = await foodDataService.getFoodReadyMealAndSameAsBeforeAttributes(
      code,
      result.categories
    );
    result.readyMealOption = foodAttributes.readyMealOption;
    result.sameAsBeforeOption = foodAttributes.sameAsBeforeOption;

    // 4. Retrieving associatedFoods
    result.associatedFoods = await foodDataService.getAssociatedFoods(localeId, code);

    // 5. Retrieving Local Description, Portion Size Methods and Methods Parameters from the parent locales
    if (!result.portionSizeMethods.length || !result.associatedFoods.length) {
      console.log(
        'Looking for parent local description, Portion Size Methods and associated foods'
      );
      const parentFoodData = await foodDataService.getParentsLocalDescriptionAssociatedFoodsPortionSizeMethodsAndParameters(
        localeId,
        code,
        result.localDescription,
        result.associatedFoods
      );
      result.portionSizeMethods = parentFoodData[0].portionSizeMethods;
      result.localDescription = result.localDescription
        ? result.localDescription
        : parentFoodData[0].localDescription;
      result.associatedFoods = result.associatedFoods.length
        ? result.associatedFoods
        : parentFoodData[1];
    }

    // 5. Retrieving Portion Size Methods and Methods Parameters from the parent categories
    if (!result.portionSizeMethods.length) {
      const categoryPortionSizeMethods = await foodDataService.searchForPortionMethodsAcrossCategoriesAndLocales(
        localeId,
        result.categories
      );
      result.portionSizeMethods = categoryPortionSizeMethods;
    }

    // 6 Brands
    result.brands = await foodDataService.getBrands(localeId, code);

    // 7. Calculating caloriesPer100g
    // TODO: return calculated caloriesPer100g
=======
    const food = await FoodLocal.findOne({
      where: { localeId, foodCode: code },
      include: [
        {
          model: PortionSizeMethod,
          as: 'portionSizeMethods',
          attributes: ['method', 'description', 'imageUrl', 'useForRecipes', 'conversionFactor'],
          include: [
            {
              model: PortionSizeMethodParameter,
              as: 'parameters',
              attributes: ['name', 'value'],
            },
          ],
        },
      ],
    });

    if (!food || food == null) throw new NotFoundError();

    const result: FoodData = {
      code: food.foodCode,
      localDescription: food.name,
      portionSizeMethods: food.portionSizeMethods,
      readyMealOption: null,
      sameAsBeforeOption: null,
    };

>>>>>>> aef969af
    res.status(200).json(result);
  };

  const entryWithSource = async (req: Request, res: Response): Promise<void> => {
    const { code, localeId } = req.params;
    res.json();
  };

  const brands = async (req: Request, res: Response): Promise<void> => {
    const { code, localeId } = req.params;
    res.json();
  };

  const associatedFoods = async (req: Request, res: Response): Promise<void> => {
    const { code, localeId } = req.params;
    res.json();
  };

  const composition = async (req: Request, res: Response): Promise<void> => {
    const { code, localeId } = req.params;
    res.json();
  };

  return {
    entry,
    entryWithSource,
    brands,
    associatedFoods,
    composition,
  };
};<|MERGE_RESOLUTION|>--- conflicted
+++ resolved
@@ -1,16 +1,7 @@
 import { Request, Response } from 'express';
-<<<<<<< HEAD
 import { IoC } from '@/ioc';
 import { FoodDataEntryResponse } from '@common/types/http';
-=======
-import { FoodLocal, PortionSizeMethod, PortionSizeMethodParameter } from '@/db/models/foods';
-import { NotFoundError } from '../errors';
->>>>>>> aef969af
 import { Controller } from './controller';
-
-type FoodData = {
-  [key: string]: any; // FIXME: use more specific type
-};
 
 export type FoodController = Controller<
   'entry' | 'entryWithSource' | 'brands' | 'associatedFoods' | 'composition'
@@ -21,19 +12,18 @@
     const { code, localeId } = req.params;
 
     // 1.Food data (Food Local), portionSizeMethod and PortiobSizeMethod Parameters
-<<<<<<< HEAD
-    const food = await foodDataService.getFoodLocal(localeId, code);
+    const food = await foodDataService.getFoodLocal(localeId, code, true);
 
     const result: FoodDataEntryResponse = {
       code: food.foodCode,
       localDescription: food.name,
-      portionSizeMethods: food.portionSizeMethods ? food.portionSizeMethods : [],
       readyMealOption: false,
       sameAsBeforeOption: false,
-      categories: [],
+      caloriesPer100g: 0,
+      portionSizeMethods: food.portionSizeMethods ? food.portionSizeMethods : [],
       associatedFoods: [],
       brands: [],
-      caloriesPer100g: 0,
+      categories: [],
     };
 
     // 2. Food categories & parent categories
@@ -59,7 +49,8 @@
         localeId,
         code,
         result.localDescription,
-        result.associatedFoods
+        result.associatedFoods,
+        result.portionSizeMethods
       );
       result.portionSizeMethods = parentFoodData[0].portionSizeMethods;
       result.localDescription = result.localDescription
@@ -70,7 +61,7 @@
         : parentFoodData[1];
     }
 
-    // 5. Retrieving Portion Size Methods and Methods Parameters from the parent categories
+    // 6. Retrieving Portion Size Methods and Methods Parameters from the parent categories
     if (!result.portionSizeMethods.length) {
       const categoryPortionSizeMethods = await foodDataService.searchForPortionMethodsAcrossCategoriesAndLocales(
         localeId,
@@ -79,41 +70,11 @@
       result.portionSizeMethods = categoryPortionSizeMethods;
     }
 
-    // 6 Brands
+    // 7 Brands
     result.brands = await foodDataService.getBrands(localeId, code);
 
-    // 7. Calculating caloriesPer100g
-    // TODO: return calculated caloriesPer100g
-=======
-    const food = await FoodLocal.findOne({
-      where: { localeId, foodCode: code },
-      include: [
-        {
-          model: PortionSizeMethod,
-          as: 'portionSizeMethods',
-          attributes: ['method', 'description', 'imageUrl', 'useForRecipes', 'conversionFactor'],
-          include: [
-            {
-              model: PortionSizeMethodParameter,
-              as: 'parameters',
-              attributes: ['name', 'value'],
-            },
-          ],
-        },
-      ],
-    });
-
-    if (!food || food == null) throw new NotFoundError();
-
-    const result: FoodData = {
-      code: food.foodCode,
-      localDescription: food.name,
-      portionSizeMethods: food.portionSizeMethods,
-      readyMealOption: null,
-      sameAsBeforeOption: null,
-    };
-
->>>>>>> aef969af
+    // 8. Calculating caloriesPer100g
+    result.caloriesPer100g = await foodDataService.getNutrientKCalPer100G(localeId, code);
     res.status(200).json(result);
   };
 
